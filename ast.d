import std.stdio;
import std.format;
import std.conv;

enum Primitive
{
    U64,
    U8,
    Bool,
    Auto,
}

abstract class Type
{
    bool pointer;
    Node elements;

    this(bool pointer=false, Node elements=null)
    {
        this.pointer = pointer;
        this.elements = elements;
    }

    abstract string baseTypeToString();

    override string toString()
    {
        auto ret = this.baseTypeToString();

        if (this.pointer && this.elements is null)
        {
            ret ~= "*";
        }

        if (this.elements !is null)
        {
            ret ~= format("[%s]", this.elements);
        }

        return ret;
    }

    abstract Type clone();
    abstract bool compare(Type other);
    abstract bool compatibleWith(Type other);
    abstract int baseTypeSize();

    // Makes sure the number of elements is known at compile-time
    bool isConcrete()
    {
        return this.elements is null || cast(U64Literal)this.elements !is null;
    }

    bool isComplete()
    {
        return cast(IncompleteType)this is null;
    }

    bool isPrimitive()
    {
        return cast(PrimitiveType)this !is null;
    }

    bool isPrimitive(Primitive p)
    {
        return this.isPrimitive() && (cast(PrimitiveType)this).primitive == p;
    }

    bool isStruct()
    {
        return cast(StructType)this !is null;
    }

    bool isStruct(Struct s)
    {
        return this.isStruct() && (cast(StructType)this).struct_ == s;
    }
}

// A type where the base type (u64 or a struct name) is still a string and has
// not yet been parsed or linked up to the AST.
class IncompleteType : Type
{
    string name;

    this(string name, bool pointer=false, Node elements=null)
    {
        super(pointer=pointer, elements=elements);
        this.name = name;
    }

    override string baseTypeToString()
    {
        return this.name;
    }

    override string toString()
    {
        return "Incomplete(" ~ super.toString() ~ ")";
    }

    override Type clone()
    {
        return new IncompleteType(this.name, pointer=this.pointer,
                elements=this.elements);
    }

    override bool compare(Type other)
    {
        throw new Exception("Cannot compare incomplete types");
    }

    override bool compatibleWith(Type other)
    {
        throw new Exception(
                "Incomplete types are not compatible with anything");
    }

    override int baseTypeSize()
    {
        throw new Exception(format(
                "Incomplete type (%s) has no known base type size", this));
    }
}

class StructType : Type
{
    Struct struct_;

    this(Struct struct_, bool pointer=false, Node elements=null)
    {
        super(pointer=pointer, elements=elements);
        this.struct_ = struct_;
    }

    override string baseTypeToString()
    {
        return to!string(this.struct_.name);
    }

    override Type clone()
    {
        return new StructType(this.struct_, pointer=this.pointer,
                elements=this.elements);
    }

    override bool compare(Type other)
    {
        return other.isStruct(this.struct_);
    }

    override bool compatibleWith(Type other)
    {
        throw new Exception("Structs aren't compatible with other types");
    }

    override int baseTypeSize()
    {
        auto ret = 0;

        foreach (member; this.struct_.members)
        {
            ret += member.type.baseTypeSize();
        }

        return ret;
    }
}

class PrimitiveType : Type
{
    Primitive primitive;

    this(Primitive primitive, bool pointer=false, Node elements=null)
    {
        super(pointer=pointer, elements=elements);
        this.primitive = primitive;
    }

    override string baseTypeToString()
    {
        return to!string(this.primitive);
    }

    override Type clone()
    {
        return new PrimitiveType(this.primitive, pointer=this.pointer,
                elements=this.elements);
    }

    override bool compare(Type other)
    {
        if (!this.isComplete() || !other.isComplete())
        {
            throw new Exception("Can't compare incomplete types");
        }

        auto otherPrimitive = cast(PrimitiveType)other;
        if (otherPrimitive is null)
        {
            return false;
        }

        return this.primitive == otherPrimitive.primitive &&
               this.pointer == otherPrimitive.pointer &&
               this.elements == otherPrimitive.elements; // TODO: value-compare
                                                         // node?
    }

    // TODO: maybe compare should depend on compatibleWith instead of the
    // other way around.
    override bool compatibleWith(Type other)
    {
        if (!this.isComplete() || !other.isComplete())
        {
            throw new Exception("Can't compare incomplete types");
        }

        auto otherPrimitive = cast(PrimitiveType)other;
        if (otherPrimitive is null)
        {
            return false;
        }

        return this.compare(other) ||
               this.primitive == Primitive.U64 && other.pointer ||
               this.primitive == Primitive.Auto ||
               otherPrimitive.primitive == Primitive.Auto ||
               this.pointer && otherPrimitive.primitive == Primitive.U64;
    }

    override int baseTypeSize()
    {
        return primitiveSize(this.primitive);
    }
}

int primitiveSize(Primitive t)
{
    switch (t)
    {
        case Primitive.U64:
            return 8;
        case Primitive.Bool:
            return 1;
        case Primitive.U8:
            return 1;
        case Primitive.Auto:
            throw new Exception("Auto type has no size");
        default:
            throw new Exception(format("Unknown size for %s", t));
    }
}

Primitive parsePrimitive(string s)
{
    switch (s)
    {
        case "u64":
            return Primitive.U64;
        case "bool":
            return Primitive.Bool;
        case "u8":
            return Primitive.U8;
        case "auto":
            return Primitive.Auto;
        default:
            throw new Exception(format("Unrecognized type: %s", s));
    }
}

class Line
{
    int number;
    string source;

    this(int number, string source)
    {
        this.number = number;
        this.source = source;
    }
}

abstract class Node
{
    Line   line;
    Type   type;
    Object parent;

    Node[] childNodes()
    {
        return [];
    }

    // Called when a descendant node has been changed or its type has been
    // completed to trigger a walk up the tree changing any ancestor types.
    void retype()
    {
        auto parentNode = cast(Node)this.parent;
        if (parentNode !is null)
        {
            parentNode.retype();
        }
    }
}

enum OperatorType
{
    Plus,
    Minus,
    Asterisk,
    Equality,
    Inequality,
    LogicalAnd,
<<<<<<< HEAD
    DotAccessor,
=======
}

OperatorType parseOperatorType(string input)
{
    switch (input)
    {
        case "+":
            return OperatorType.Plus;
        case "-":
            return OperatorType.Minus;
        case "*":
            return OperatorType.Asterisk;
        case "==":
            return OperatorType.Equality;
        case "!=":
            return OperatorType.Inequality;
        case "&&":
            return OperatorType.LogicalAnd;
        default:
            throw new Exception(
                    format("Unrecognized OperatorType: %s", input));
    }
>>>>>>> a5cd1a06
}

enum OperatorClass
{
    Math,
    Relational,
    Logical
}

OperatorClass operatorTypeToClass(OperatorType t)
{
    switch (t)
    {
        case OperatorType.Plus:
        case OperatorType.Minus:
        case OperatorType.Asterisk:
            return OperatorClass.Math;
        case OperatorType.Equality:
        case OperatorType.Inequality:
            return OperatorClass.Relational;
        case OperatorType.LogicalAnd:
            return OperatorClass.Logical;
        default:
            throw new Exception(format("Unrecognized OperatorType: %s", t));
    }
}

class Operator : Node
{
    OperatorType operatorType;
    Node left;
    Node right;

    this(Node left, OperatorType operatorType, Node right)
    {
        this.operatorType = operatorType;
        this.left = left;
        this.right = right;

        this.left.parent = this;
        this.right.parent = this;

        this.retype();
    }

    override void retype()
    {
        if (this.left.type is null || this.right.type is null ||
            !this.left.type.isComplete() || !this.right.type.isComplete())
        {
            return;
        }

        switch (operatorTypeToClass(this.operatorType))
        {
            case OperatorClass.Math:
                if (!this.left.type.compatibleWith(this.right.type))
                {
                    throw new Exception(format("Can't combine types %s and %s",
                            this.left.type, this.right.type));
                }
                this.type = this.left.type;
                break;

            case OperatorClass.Relational:
            case OperatorClass.Logical:
                this.type = new PrimitiveType(Primitive.Bool);
                break;

            default:
                throw new Exception(format("Unrecognized type %s",
                                           operatorType));
        }

        super.retype();
    }

    override string toString()
    {
        return format("(%s %s %s)", left, operatorType, right);
    }

    override Node[] childNodes()
    {
        return [left, right];
    }
}

class Binding : Node
{
    string name;
    TypeSignature local;

    this(TypeSignature local, string name)
    {
        this.local = local;
        this.name = name;

        this.retype();
    }

    override void retype()
    {
        if (this.local is null)
        {
            return;
        }

        this.type = this.local.type;

        super.retype();
    }

    override string toString()
    {
        return this.name;
    }
}

abstract class Literal : Node
{
    this(Primitive type)
    {
        this.type = new PrimitiveType(type);
    }
}

class U64Literal : Literal
{
    ulong value;

    this(ulong value)
    {
        super(Primitive.U64);
        this.value = value;
    }

    override string toString()
    {
        return to!string(this.value);
    }
}

class BoolLiteral : Literal
{
    bool value;

    this(bool value)
    {
        super(Primitive.Bool);
        this.value = value;
    }

    override string toString()
    {
        return to!string(this.value);
    }
}

class Call : Node
{
    string moduleName;
    string functionName;
    Node[] parameters;
    FunctionSignature targetSignature;

    this(string moduleName, string functionName, Node[] parameters)
    {
        this.moduleName = moduleName;
        this.functionName = functionName;
        this.parameters = parameters;

        foreach (param; this.parameters)
        {
            param.parent = this;
        }
    }

    override void retype()
    {
        if (this.targetSignature is null)
        {
            return;
        }

        this.type = this.targetSignature.returnType;

        super.retype();
    }

    override string toString()
    {
        if (this.moduleName is null)
        {
            return format("%s(%s)", this.functionName, this.parameters);
        }
        else
        {
            return format("%s::%s(%s)", this.moduleName, this.functionName,
                          this.parameters);
        }
    }

    override Node[] childNodes()
    {
        return this.parameters;
    }
}

class Cast : Node
{
    Node target;

    this(Type newType, Node target)
    {
        this.target = target;
        this.target.parent = this;

        this.type = newType;
    }

    override string toString()
    {
        return format("(%s)%s", this.type, this.target);
    }

    override Node[] childNodes()
    {
        return [this.target];
    }
}

class Reference : Node
{
    Node source;

    this(Node source)
    {
        this.source = source;
        this.source.parent = this;

        this.retype();
    }

    override void retype()
    {
        if (this.source.type is null)
        {
            return;
        }

        this.type = this.source.type.clone();
        this.type.pointer = true;

        super.retype();
    }

    override string toString()
    {
        return format("&%s", this.source);
    }

    override Node[] childNodes()
    {
        return [this.source];
    }
}

class Dereference : Node
{
    Node source;

    this(Node source)
    {
        this.source = source;
        this.source.parent = this;

        this.retype();
    }

    override void retype()
    {
        if (this.source.type is null)
        {
            return;
        }

        this.type = this.source.type.clone();
        this.type.pointer = false;

        super.retype();
    }

    override string toString()
    {
        return format("*%s", this.source);
    }

    override Node[] childNodes()
    {
        return [this.source];
    }
}

class DotAccessor : Node
{
    Node container;

    string memberName;
    TypeSignature member;

    this(Node container, string memberName)
    {
        this.container = container;
        this.memberName = memberName;

        this.container.parent = this;

        this.retype();
    }

    override string toString()
    {
        return format("(%s.%s)", container, memberName);
    }

    override void retype()
    {
        if (this.container.type is null || !this.container.type.isComplete())
        {
            return;
        }

        auto containerStruct = cast(StructType)this.container.type;
        if (containerStruct is null)
        {
            throw new Exception("Dot accessor with non-struct container");
        }

        // Look up struct member
        this.member = null;

        foreach (m; containerStruct.struct_.members)
        {
            if (m.name == this.memberName)
            {
                this.member = m;
            }
        }

        if (this.member is null)
        {
            throw new Exception(format("Can't find member %s",
                    this.memberName));
        }

        this.type = this.member.type;

        super.retype();
    }

    override Node[] childNodes()
    {
        return [this.container];
    }
}

class TypeSignature
{
    Type type;
    string name;

    this(Type type, string name)
    {
        this.type = type;
        this.name = name;
    }

    override string toString()
    {
        return format("%s %s", this.type, this.name);
    }
}

class Struct
{
    string name;
    TypeSignature[] members;

    this(string name, TypeSignature[] members)
    {
        this.name = name;
        this.members = members;
    }

    override string toString()
    {
        auto ret = format("struct %s {\n", this.name);

        foreach (member; this.members)
        {
            ret ~= format("    %s;\n", member);
        }

        return ret ~ "}";
    }
}

abstract class Statement
{
    Line   line;
    Object parent;

    this(Line line)
    {
        this.line = line;
    }

    LocalDeclaration[] declarations()
    {
        return [];
    }

    Statement[] childStatements()
    {
        return [];
    }

    Node[] childNodes()
    {
        return [];
    }
}

class Indexer : Node
{
    Node source;
    Node index;

    this(Node source, Node index)
    {
        this.source = source;
        this.index = index;

        this.source.parent = this;
        this.source.parent = this;

        this.retype();
    }

    override void retype()
    {
        if (this.source.type is null)
        {
            return;
        }

        this.type = this.source.type.clone();
        this.type.pointer = false;
        this.type.elements = null;

        super.retype();
    }

    override string toString()
    {
        return format("%s[%s]", this.source, this.index);
    }

    override Node[] childNodes()
    {
        return [this.source, this.index];
    }
}

class LocalDeclaration : Statement
{
    TypeSignature signature;
    Node value;

    this(Line line, TypeSignature signature, Node value)
    {
        super(line);

        this.signature = signature;
        this.value = value;

        if (this.value !is null)
        {
            this.value.parent = this;
        }
    }

    override string toString()
    {
        auto ret = format("Local %s", this.signature);

        if (this.value !is null)
        {
            ret ~= format(" = %s", this.value);
        }

        return ret;
    }

    override LocalDeclaration[] declarations()
    {
        return [this];
    }

    override Node[] childNodes()
    {
        if (this.value is null)
        {
            return [];
        }
        else
        {
            return [this.value];
        }
    }
}

class Assignment : Statement
{
    Node lvalue;
    Node value;

    this(Line line, Node lvalue, Node value)
    {
        super(line);

        this.lvalue = lvalue;
        this.value = value;

        this.lvalue.parent = this;
        this.value.parent = this;
    }

    override string toString()
    {
        return format("%s = %s", this.lvalue, this.value);
    }

    override Node[] childNodes()
    {
        return [this.lvalue, this.value];
    }
}

class ConditionalBlock : Statement
{
    Node conditional;
    Statement block;

    this(Node conditional, Statement block)
    {
        super(null);

        this.conditional = conditional;
        this.block = block;

        this.conditional.parent = this;
        this.block.parent = this;
    }

    override string toString()
    {
        return format("(%s)\n%s", this.conditional, this.block);
    }

    override LocalDeclaration[] declarations()
    {
        return block.declarations();
    }

    override Statement[] childStatements()
    {
        return [this.block];
    }

    override Node[] childNodes()
    {
        return [this.conditional];
    }
}

class While : ConditionalBlock
{
    this(Node conditional, Statement block)
    {
        super(conditional, block);
    }

    override string toString()
    {
        return format("while\n%s", super.toString());
    }
}

class If : Statement
{
    ConditionalBlock ifBlock;
    ConditionalBlock[] elseIfBlocks;
    Statement elseBlock;

    this(ConditionalBlock ifBlock, ConditionalBlock[] elseIfBlocks,
         Statement elseBlock)
    {
        super(null);

        this.ifBlock = ifBlock;
        this.elseIfBlocks = elseIfBlocks;
        this.elseBlock = elseBlock;

        this.ifBlock.parent = this;

        foreach (elseIf; this.elseIfBlocks)
        {
            elseIf.parent = this;
        }

        if (this.elseBlock !is null)
        {
            this.elseBlock.parent = this;
        }
    }

    override string toString()
    {
        auto ret = format("if (%s)\n%s\n", this.ifBlock.conditional,
                          this.ifBlock.block);

        foreach (elseIf; this.elseIfBlocks)
        {
            ret ~= format("else if (%s)\n%s\n", elseIf.conditional,
                    elseIf.block);
        }

        if (this.elseBlock !is null)
        {
            ret ~= format("else\n%s\n", this.elseBlock);
        }

        return ret;
    }

    override LocalDeclaration[] declarations()
    {
        LocalDeclaration[] ret = this.ifBlock.declarations();

        foreach (elseIf; this.elseIfBlocks)
        {
            ret ~= elseIf.declarations();
        }

        if (this.elseBlock !is null)
        {
            ret ~= this.elseBlock.declarations();
        }

        return ret;
    }

    override Statement[] childStatements()
    {
        Statement[] ret = [this.ifBlock];

        ret ~= this.elseIfBlocks;

        if (this.elseBlock !is null)
        {
            ret ~= this.elseBlock;
        }

        return ret;
    }
}

class Return : Statement
{
    Node expression;

    this(Line line, Node expression)
    {
        super(line);

        this.expression = expression;

        this.expression.parent = this;
    }

    override string toString()
    {
        return format("return %s", this.expression);
    }

    override Node[] childNodes()
    {
        if (this.expression is null)
        {
            return [];
        }
        else
        {
            return [this.expression];
        }
    }
}

class Block : Statement
{
    Statement[] statements;

    this(Statement[] statements)
    {
        super(null);

        this.statements = statements;

        foreach (st; this.statements)
        {
            st.parent = this;
        }
    }

    override string toString()
    {
        auto ret = "{\n";

        foreach (statement; this.statements)
        {
            ret ~= format("    %s\n", statement);
        }

        return ret ~ "}\n";
    }

    override LocalDeclaration[] declarations()
    {
        LocalDeclaration[] ret;

        foreach (statement; this.statements)
        {
            ret ~= statement.declarations();
        }

        return ret;
    }

    override Statement[] childStatements()
    {
        return this.statements;
    }
}

class Definition
{
}

class FunctionSignature : Definition
{
    Type returnType;
    string name;
    TypeSignature[] parameters;

    this(Type returnType, string name, TypeSignature[] parameters)
    {
        this.returnType = returnType;
        this.name = name;
        this.parameters = parameters;
    }

    override string toString()
    {
        auto params = "";

        foreach (param; this.parameters)
        {
            if (params != "")
            {
                params ~= ", ";
            }

            params ~= param.toString();
        }

        return format("%s %s(%s)", this.returnType, this.name, params);
    }
}

class Function : FunctionSignature
{
    Module mod;
    Block block;

    this(Type returnType, string name, TypeSignature[] parameters, Block block)
    {
        super(returnType, name, parameters);

        this.block = block;

        this.block.parent = this;
    }

    override string toString()
    {
        return format("%s\n%s", super.toString(), this.block);
    }
}

class Import
{
    string name;
    FunctionSignature[] functions;
    Struct[] structs;

    this(string name, FunctionSignature[] functions)
    {
        this.name = name;
        this.functions = functions;
    }

    override string toString()
    {
        auto ret = format("import %s", this.name);

        foreach (func; this.functions)
        {
            ret ~= format("    %s", func);
        }

        foreach (s; this.structs)
        {
            ret ~= format("    %s", s);
        }

        return ret;
    }

    FunctionSignature findFunction(string name)
    {
        foreach (func; this.functions)
        {
            if (func.name == name)
            {
                return func;
            }
        }

        throw new Exception(format("Function %s not found", name));
    }
}

class Module
{
    string name;
    Import[] imports;
    Struct[] structs;
    Function[] functions;
    FunctionSignature[] externs;

    this(string name, Import[] imports, Struct[] structs, Function[] functions,
         FunctionSignature[] externs)
    {
        this.name = name;
        this.imports = imports;
        this.structs = structs;
        this.functions = functions;
        this.externs = externs;
    }

    override string toString()
    {
        auto ret = "";

        foreach (imp; this.imports)
        {
            ret ~= imp.toString() ~ "\n";
        }

        foreach (ext; this.externs)
        {
            ret ~= ext.toString() ~ "\n";
        }

        foreach (s; this.structs)
        {
            ret ~= s.toString() ~ "\n";
        }

        foreach (func; this.functions)
        {
            ret ~= func.toString() ~ "\n";
        }

        return ret;
    }

    bool functionExists(string name)
    {
        foreach (func; this.functions)
        {
            if (func.name == name)
            {
                return true;
            }
        }

        return false;
    }

    Function findFunction(string name)
    {
        foreach (func; this.functions)
        {
            if (func.name == name)
            {
                return func;
            }
        }

        throw new Exception(format("Function %s not found", name));
    }

    FunctionSignature findFunction(Call call)
    {
        // Search the current module
        if (call.moduleName is null)
        {
            foreach (func; this.functions)
            {
                if (func.name == call.functionName)
                {
                    return func;
                }
            }

            // Search for externs defined in the current module
            foreach (ext; this.externs)
            {
                if (ext.name == call.functionName)
                {
                    return ext;
                }
            }

            throw new Exception(format("Function %s not found", name));
        }

        // Search imported modules
        auto imp = this.findImport(call.moduleName);
        return imp.findFunction(call.functionName);
    }

    Import findImport(string name)
    {
        foreach (imp; this.imports)
        {
            if (imp.name == name)
            {
                return imp;
            }
        }

        throw new Exception(format("Import %s not found", name));
    }
}<|MERGE_RESOLUTION|>--- conflicted
+++ resolved
@@ -312,32 +312,7 @@
     Equality,
     Inequality,
     LogicalAnd,
-<<<<<<< HEAD
     DotAccessor,
-=======
-}
-
-OperatorType parseOperatorType(string input)
-{
-    switch (input)
-    {
-        case "+":
-            return OperatorType.Plus;
-        case "-":
-            return OperatorType.Minus;
-        case "*":
-            return OperatorType.Asterisk;
-        case "==":
-            return OperatorType.Equality;
-        case "!=":
-            return OperatorType.Inequality;
-        case "&&":
-            return OperatorType.LogicalAnd;
-        default:
-            throw new Exception(
-                    format("Unrecognized OperatorType: %s", input));
-    }
->>>>>>> a5cd1a06
 }
 
 enum OperatorClass
